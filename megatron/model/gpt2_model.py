--- conflicted
+++ resolved
@@ -197,12 +197,6 @@
             rpe_emb = ParallelRelativePositionBias(causal=True, num_buckets=args.rpe_num_buckets,
                                                    max_distance=args.rpe_max_distance,
                                                    heads=args.num_attention_heads)
-<<<<<<< HEAD
-        else:
-            rpe_emb = None
-=======
-
->>>>>>> 664a8225
         self.fp16_lm_cross_entropy = args.fp16_lm_cross_entropy
 
         #
@@ -230,8 +224,7 @@
                                         args.hidden_dropout,
                                         self.init_method,
                                         self.num_tokentypes))
-
-<<<<<<< HEAD
+            
         # NB: in inference, the attention mask always needs to be the *last* item in the args when being passed from 
         # one stage to the next, because deepspeed is hacks on top of hacks.
         #
@@ -247,13 +240,7 @@
             self.specs.append(lambda x: (x[0].transpose(0, 1).contiguous(), x[1], torch.Tensor(), *x[2:]))
         else:
             self.specs.append(lambda x: (x[0].transpose(0, 1).contiguous(), *x[1:]))
-
-
-=======
-        # outputs are now (hidden_states, attention_mask)
-        # data format change to avoid explicit tranposes : [b s h] --> [s b h]
-        self.specs.append(lambda x: (x[0].transpose(0, 1).contiguous(), *x[1:]))
->>>>>>> 664a8225
+            
         # Transformer layers
         for x in range(args.num_layers):
             if args.sparsity == 'none':
@@ -269,9 +256,9 @@
                           output_layer_init_method=self.output_layer_init_method,
                           layer_number=x,
                           sparse=sparse,
-<<<<<<< HEAD
-                          rpe=rpe_emb,
-                          get_key_value=self.get_key_value))
+                          rpe=rpe_emb if args.pos_emb == 'rpe' else None,
+                          get_key_value=self.get_key_value,
+                          rotary=args.pos_emb == 'rotary'))
                           
         if self._inference:
             # we can get rid of the mask / pasts / (?rotary_pos_emb) now
@@ -281,12 +268,6 @@
         else:
             # Undo data format change and drop mask
             self.specs.append(lambda x: x[0].transpose(0, 1).contiguous())
-=======
-                          rpe=rpe_emb if args.pos_emb == 'rpe' else None,
-                          rotary=args.pos_emb == 'rotary'))
-        # Undo data format change and drop mask
-        self.specs.append(lambda x: x[0].transpose(0, 1).contiguous())
->>>>>>> 664a8225
 
         # Final layernorm after transformer layers
         if args.norm == "rmsnorm":
