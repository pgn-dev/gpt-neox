--- conflicted
+++ resolved
@@ -119,13 +119,10 @@
             SoftmaxFusionTypes.general,
             SoftmaxFusionTypes.none,
         ], f"Invalid fusion type {fusion_type}"
-<<<<<<< HEAD
 
         if fusion_type != SoftmaxFusionTypes.none:
             load_fused_kernels()  # check fused kernels are installed
-
-=======
->>>>>>> 2cc9e846
+            
         self.upper_triang_mask_fusion = fusion_type == SoftmaxFusionTypes.upper_triang
         self.general_mask_fusion = fusion_type == SoftmaxFusionTypes.general
         self.fusion = fusion_type != SoftmaxFusionTypes.none
