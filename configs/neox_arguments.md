Arguments for gpt-neox. All of the following can be specified in your .yml config file(s):


## NeoXArgsLRScheduler

LR Scheduler Arguments



- **lr_decay_style**: typing.Literal['constant', 'linear', 'cosine', 'exponential']

    Default = linear

    Learning rate decay function. Choose from 'constant', 'linear', 'cosine', 'exponential'.



- **lr_decay_iters**: int

    Default = None

    Number of iterations to decay learning rate over, If None defaults to --train-iters



- **min_lr**: float

    Default = 0.0

    Minimum value for learning rate. The scheduler clips values below this threshold.



- **warmup**: float

    Default = 0.01

    Percentage of total iterations to warmup on (.01 = 1 percent of all training iters).



- **override_lr_scheduler**: bool

    Default = False

    Reset the values of the scheduler (learning rate,warmup iterations, minimum learning rate, maximum number of iterations, and decay style from input arguments and ignore values from checkpoints. Note that all the above values will be reset.



- **use_checkpoint_lr_scheduler**: bool

    Default = False

    Use checkpoint to set the values of the scheduler (learning rate, warmup iterations, minimum learning rate, maximum number of iterations, and decay style from checkpoint and ignore input arguments.



## NeoXArgsLogging

Logging Arguments



- **use_wandb**: bool

    Default = None

    Flag indicating if wandb is to be used.



- **wandb_group**: str

    Default = None

    Weights and Biases group name - used to group together "runs".



- **wandb_team**: str

    Default = None

    Team name for Weights and Biases.



- **wandb_project**: str

    Default = neox

    wandb project name



- **wandb_host**: str

    Default = https://api.wandb.ai

    url of the wandb host



- **wandb_init_all_ranks**: bool

    Default = False

    Initialize wandb on all ranks.



- **git_hash**: str

<<<<<<< HEAD
    Default = ad66a02
=======
    Default = ec9aed2
>>>>>>> e448b55a

    current git hash of repository



- **log_dir**: str

    Default = None

    Directory to save logs to.



- **tensorboard_dir**: str

    Default = None

    Write TensorBoard logs to this directory.



- **log_interval**: int

    Default = None

    Interval between logging.



- **log_grad_pct_zeros**: bool

    Default = False

    Log the percentage of zeros for the gradient of each parameter to wandb / tensorboard (useful for debugging). Needs wandb_init_all_ranks set to True if using pipeline parallelism to log all ranks.



- **log_param_norm**: bool

    Default = False

    Log the frob norm of the parameters to wandb / tensorboard (useful for debugging). Needs wandb_init_all_ranks set to True if using pipeline parallelism to log all ranks.



- **log_grad_norm**: bool

    Default = False

    Log the frob norm of the gradients to wandb / tensorboard (useful for debugging).
    (N.B - this will only work with pp = 0 for now, as we don't have access to the gradients of the model because
    deepspeed.)



- **log_optimizer_states**: bool

    Default = False

    Log the frob norm of the optimizer states to wandb / tensorboard (useful for debugging).



- **log_gradient_noise_scale**: bool

    Default = False

    Whether to log the gradient noise scale when training (cf. https://arxiv.org/abs/1812.06162 for explanation)



- **gradient_noise_scale_n_batches**: int

    Default = 5

    Number of batches to accumulate gradients for in the gradient noise scale logger.



- **gradient_noise_scale_cpu_offload**: bool

    Default = False

    Whether to offload the buffered gradients to cpu when measuring gradient noise scale.



## NeoXArgsModel

Model Arguments



- **precision**: typing.Literal['fp16', 'fp32', 'bfloat16']

    Default = None

    description of the used precision, either one of fp16 or fp32 (and in the future bf16).



- **num_layers**: int

    Default = None

    Number of transformer layers.



- **hidden_size**: int

    Default = None

    Transformer hidden size.



- **num_attention_heads**: int

    Default = None

    Number of transformer attention heads.



- **seq_length**: int

    Default = None

    Maximum sequence length to process.



- **max_position_embeddings**: int

    Default = None

    Maximum number of position embeddings to use. This is the size of position embedding.



- **norm**: typing.Literal['layernorm', 'rmsnorm', 'scalenorm']

    Default = layernorm

    Normalization layer to use. Choose from "layernorm", "rmsnorm", "scalenorm".



- **layernorm_epsilon**: float

    Default = 1e-05

    Layer norm epsilon.



- **rms_norm_epsilon**: float

    Default = 1e-08

    Root mean squared norm epsilon



- **scalenorm_epsilon**: float

    Default = 1e-08

    Scalenorm epsilon



- **pos_emb**: typing.Literal['learned', 'rotary', 'sinusoidal', 'rpe', 'alibi', 'none']

    Default = learned

    Type of positional embedding to use - choose from 'learned', 'rotary', 'sinusoidal', 'rpe', 'none'



- **rpe_num_buckets**: int

    Default = 32

    T5 relative positional encoding number of buckets, default 32.



- **rpe_max_distance**: int

    Default = 128

    T5 relative positional encoding max distance, default 128.



- **no_weight_tying**: bool

    Default = False

    Disables weight tying between embedding weights and final Linear layer



- **attention_config**: list

    Default = None

    Attention configuration for gpt-neox

    The first item in the list specifies the attention type(s), and should be a list of strings. The second item
    specifies the number of times to repeat those attention types in the full list.

    attention type choices:  [global, local, sparse_fixed, sparse_variable, bslongformer, bigbird]

    So a 12 layer network with only global attention could be specified like:
        [[[`global`], 12]]

    or a 12 layer network with alternating global / local like:
        [[[`global`, `local`], 6]]

    If none is specified, this defaults to
        [[[`global`], n_layers]]



- **sparsity_config**: dict

    Default = None

    Sparsity configuration dict as defined in https://www.deepspeed.ai/docs/config-json/#sparse-attention

    Note that since neox is autoregressive, attention is always "unidirectional" and `horizontal_global_attention` is
    always false.

    The main difference between our sparsity config and deepspeed's is that `mode` is ignored - since it is instead
    specified in attention_config defining each layer.

    An example config is given below:
          "sparse_attention": {
            "block": 16,
            "different_layout_per_head": true,
            "num_local_blocks": 4,
            "num_global_blocks": 1,
            "num_different_global_patterns": 4,
            "num_random_blocks": 0,
            "local_window_blocks": [4],
            "global_block_indices": [0],
            "global_block_end_indices": None,
            "num_sliding_window_blocks": 3
          }



- **num_unique_layers**: int

    Default = None

    Number of unique transformer layers. num-layers should be divisible by this value. Currently only has an effect when pipe_parallel_size=0.



- **param_sharing_style**: str

    Default = grouped

    Ordering of the shared parameters. For example, for a num-layers=4 and --num-unique-layers=2, we will have the following ordering for two unique layers 1 and 2-: grouped: [1, 2, 1, 2] and spaced: [1, 1, 2, 2].



- **make_vocab_size_divisible_by**: int

    Default = 128

    Pad the vocab size to be divisible by this value. This is added for computational efficiency reasons.



- **activation**: typing.Literal['gelu', 'geglu', 'relu', 'softsign', 'swish', 'mish']

    Default = gelu

    Activation function to use - choose from ["gelu", "geglu", "relu", "softsign", "swish", "mish"]



- **scaled_upper_triang_masked_softmax_fusion**: bool

    Default = False

    Enable fusion of query_key_value_scaling time (upper diagonal) masking and softmax.



- **scaled_masked_softmax_fusion**: bool

    Default = False

    Enable fusion of query_key_value_scaling general masking and softmax.



- **bias_gelu_fusion**: bool

    Default = False

    Enable bias and gelu fusion.



- **bias_dropout_fusion**: bool

    Default = False

    Enable bias and dropout fusion.



- **fp16_lm_cross_entropy**: bool

    Default = False

    Move the cross entropy unreduced loss calculation for lm head to fp16.



- **init_method_std**: float

    Default = 0.02

    Standard deviation of the zero mean normal distribution used for weight initialization.



- **apply_query_key_layer_scaling**: bool

    Default = False

    Scale Q * K^T by 1 / layer-number. If this flag is set, then it will automatically set attention-softmax-in-fp32 to true



- **use_cpu_initialization**: bool

    Default = False

    If set, affine parallel weights initialization uses CPU



- **attention_softmax_in_fp32**: bool

    Default = False

    Run attention masking and softmax in fp32.



- **rotary_pct**: float

    Default = 1.0

    pct of hidden dims to apply rotary positional embedding to



- **rotary_emb_base**: int

    Default = 10000

    Base for rotary positional embedding



- **init_method**: typing.Literal['normal', 'scaled_normal', 'orthogonal', 'scaled_orthogonal', 'xavier_uniform', 'xavier_normal', 'wang_init', 'small_init']

    Default = normal

    Init function used on all layers except ff residual outputs - choose from
    ["normal", "scaled_normal", "orthogonal", "scaled_orthogonal", "xavier_uniform", "xavier_normal", "wang_init", "small_init"]



- **output_layer_init_method**: typing.Literal['normal', 'scaled_normal', 'orthogonal', 'scaled_orthogonal', 'xavier_uniform', 'xavier_normal', 'wang_init', 'small_init']

    Default = scaled_normal

    Init function used for ff residual outputs - choose from
    ["normal", "scaled_normal", "orthogonal", "scaled_orthogonal", "xavier_uniform", "xavier_normal", "wang_init", "small_init"]



- **gmlp_attn_dim**: int

    Default = 64

    the dimension of the single head self attention in gmlp model (not used in gpt models).
    If None - gmlp model doesn't use attention.



- **gpt_j_residual**: bool

    Default = False

    If false, we use the conventional residual path:
      x = x + attn(ln1(x))
      x = x + mlp(ln2(x))
    Otherwise, we use the residual path from GPT-J, which offers a slight speedup:
      x = ln(x)
      x = x + attn(x) + mlp(x)



- **soft_prompt_tuning**: dict

    Default = None

    Dictionary configuring the soft prompt tuning parameters.
    If enabled, will train *only* the soft prompt, and freezes the rest of the model.
    parameters in the dict are:
        'enabled': bool = True # enables soft prompting
        'num_tokens': int = 10 # length of the soft prompt in tokens
        'init_string': str = '' # if provided, initialize the soft prompt with the word embeddings of this string
        'init_range': float = 0.5 # if no init string is provided, initialize the soft prompt with a uniform distribution between -init_range and init_rang



- **output_layer_parallelism**: typing.Literal['row', 'column']

    Default = row

    Parameter controlling whether the output layer is parallelized over the hidden dim (row) or the vocab dim (column)



## NeoXArgsOptimizer

Optimizer Arguments



- **optimizer_type**: typing.Literal['adam', 'onebitadam', 'cpu_adam', 'cpu_torch_adam', 'sm3', 'madgrad_wd']

    Default = adam

    Type of optimizer to use. Choose from ['adam', 'onebitadam', 'cpu_adam', 'cpu_torch_adam', 'sm3', 'madgrad_wd]



- **use_bnb_optimizer**: bool

    Default = False

    Whether to enable the bitsandbytes optimizers



- **zero_stage**: int

    Default = None

    Zero Optimizer stage



- **zero_reduce_scatter**: bool

    Default = None

    Zero: Uses reduce or reduce scatter instead of allreduce to average gradients



- **zero_contiguous_gradients**: bool

    Default = None

    Zero: Copies the gradients to a contiguous buffer as they are produced. Avoids memory fragmentation during backward pass. Only useful when running very large models.



- **zero_reduce_bucket_size**: int

    Default = None

    Zero: Number of elements reduced/allreduced at a time. Limits the memory required for the allgather for large model sizes



- **zero_allgather_bucket_size**: int

    Default = None

    Zero: Number of elements allgathered at a time. Limits the memory required for the allgather for large model sizes



- **lr**: float

    Default = None

    Max Learning rate during training



## NeoXArgsOther

Misc. Arguments



- **distributed_backend**: str

    Default = nccl

    Which backend to use for distributed training.



- **local_rank**: int

    Default = None

    local rank passed from distributed launcher.



- **rank**: int

    Default = None

    global rank of process being run (passed in via distributed launcher)



- **lazy_mpu_init**: bool

    Default = False

    If set to True, initialize_megatron() skips DDP initialization and returns function to complete it instead. Also turns on use-cpu-initialization flag. This is for external DDP manager.



- **short_seq_prob**: float

    Default = 0.1

    Probability of producing a short sequence.



- **eod_mask_loss**: bool

    Default = False

    Mask loss for the end of document tokens.



- **adlr_autoresume**: bool

    Default = False

    Enable auto-resume on adlr cluster.



- **adlr_autoresume_interval**: int

    Default = 1000

    Intervals over which check for auto-resume termination signal



- **seed**: int

    Default = 1234

    Random seed used for python, numpy, pytorch, and cuda.



- **onnx_safe**: bool

    Default = False

    Use workarounds for known problems with Torch ONNX exporter



- **deepscale**: bool

    Default = False

    (Deprecated) enable DeepSpeed (helper flag for user code, no impact on DeepSpeed backend)'



- **deepscale_config**: str

    Default = None

    (Deprecated) deepscale json configuration file.



- **deepspeed_mpi**: bool

    Default = False

    Run via MPI, this will attempt to discover the necessary variables to initialize torch distributed from the MPI environment



- **user_script**: str

    Default = None

    user script to be run



- **iteration**: int

    Default = None

    Set during training



- **do_train**: int

    Default = None

    Set during training



- **do_valid**: int

    Default = None

    Set during training



- **do_test**: int

    Default = None

    Set during training



- **global_num_gpus**: int

    Default = None

    Set during launching



## NeoXArgsParallelism

Parallelism Arguments



- **pipe_parallel_size**: int

    Default = 0

    Number of pipeline parallel stages. Disable with 0.



- **model_parallel_size**: int

    Default = 1

    Size of the model parallelism.



- **pipe_partition_method**: str

    Default = type:transformer|mlp

    method used to distribute model layers across pipeline stages. Choose from "parameters", which balances the number
    of parameters on each pipeline stage, "uniform", which naively balances the number of layers per stage, or
    "type:[regex]", which balances layers whose class names match [regex]



- **world_size**: int

    Default = None

    Total world size (i.e number of gpus in cluster). Configured post-launch using distributed launcher



- **is_pipe_parallel**: bool

    Default = False

    flag to determine whether pipeline parallelism is on - shouldn't be set by user, is automatically determined
    according to pipeline parallel size.



## NeoXArgsTemplate

NeoXArgsTemplate()



## NeoXArgsTextgen

Text Generation arguments



- **text_gen_type**: str

    Default = None

    How to generate text/sample the model.
    Options: `unconditional`, `input-file`, `interactive`



- **temperature**: float

    Default = 0.0

    exponential scaling output distribution ("higher == more risk")



- **top_p**: float

    Default = 0.0

    Top-p (nucleus) sampling chooses from the smallest possible set of tokens whose cumulative probability exceeds the probability top_p.



- **top_k**: int

    Default = 0

    integer between 0 and the models vocab size. Filters out any logits with a probability less than that of the top_kth token.



- **maximum_tokens**: int

    Default = 64

    maximum number of tokens to be generated



- **sample_input_file**: str

    Default = None

    Get input from file instead of interactive mode, each line is an input.



- **sample_output_file**: str

    Default = samples.txt

    Output file



- **num_samples**: int

    Default = 1

    Number of samples to generate unconditionally, defaults to 1 and interactive conditional sampling



- **recompute**: bool

    Default = False

    During generation recompute all attention instead of using previously computed keys/values.
    Should be set to true for sparse attention models



- **eval_results_prefix**: str

    Default = 

    prefix to which to save evaluation results - final fp will be {eval_results_prefix}_eval_results_yy-mm-dd-HH-MM.json



- **eval_tasks**: list

    Default = None

    Tasks to evaluate on using lm_eval_harness



## NeoXArgsTokenizer

Tokenizer Arguments



- **tokenizer_type**: typing.Literal['GPT2BPETokenizer', 'HFTokenizer', 'HFGPT2Tokenizer', 'SPMTokenizer', 'CharLevelTokenizer']

    Default = GPT2BPETokenizer

    Type of tokenizer to use - should be one of ["GPT2BPETokenizer", "HFTokenizer", "HFGPT2Tokenizer", "SPMTokenizer", "CharLevelTokenizer"]



- **padded_vocab_size**: int

    Default = None

    Total (padded) vocabulary size of tokenizer. Configured after launching of training,
    as it's dependent on the parallelism size.



## NeoXArgsTraining

Training Arguments



- **data_path**: str

    Default = None

    Path to combined dataset to split.



- **train_data_paths**: list

    Default = None

    List of paths to train datasets.



- **test_data_paths**: list

    Default = None

    List of paths to test datasets.



- **valid_data_paths**: list

    Default = None

    List of paths to validation datasets.



- **train_data_weights**: list

    Default = None

    List of 'weights' that decide how often to sample from each training dataset when blending datasets. If None, defaults to equal weighting.
    Should be a list the same length as `train_data_paths`



- **valid_data_weights**: list

    Default = None

    List of 'weights' that decide how often to sample from each validation dataset when blending datasets. If None, defaults to equal weighting.
    Should be a list the same length as `valid_data_paths`



- **test_data_weights**: list

    Default = None

    List of 'weights' that decide how often to sample from each test dataset when blending datasets. If None, defaults to equal weighting.
    Should be a list the same length as `test_data_paths`



- **weight_by_num_documents**: bool

    Default = False

    If True, Builds dataset weights from a multinomial distribution over groups of data according to the number of
    documents in each group.

    WARNING: setting this to True will override any user provided weights

    We sample from a group according to the probability p(L) ∝ |L| ** α,
    where p(L) is the probability of sampling from a given group,
          |L| is the number of examples in that datapoint,
          and α is a coefficient that acts to upsample data from underrepresented groups

    Hence α (`alpha`) allows us to control how much to 'boost' the probability of training on low-resource groups.

    See https://arxiv.org/abs/1911.02116 for more details



- **weighted_sampler_alpha**: float

    Default = 0.3

    Alpha value for `weight_by_num_documents`. Only has an effect if `weight_by_num_documents` = True.

    when alpha = 1, the probability of sampling from a given group = n_samples / total_samples
    as alpha -> 0, the probability of sampling from all groups becomes equal, and number of documents has no effect
    as alpha -> inf, the probability of sampling from the groups with *the most samples* -> 1



- **data_impl**: str

    Default = infer

    Implementation of indexed datasets.



- **mmap_warmup**: bool

    Default = False

    Warm up mmap files.



- **save**: str

    Default = None

    Output directory to save checkpoints to.



- **config_files**: dict

    Default = None

    Store of original config files mapping config filename to file contents



- **load**: str

    Default = None

    Directory containing a model checkpoint.



- **checkpoint_validation_with_forward_pass**: bool

    Default = False

    save input and output of a forward pass with the checkpoint and validate after load



- **save_interval**: int

    Default = None

    Number of iterations between checkpoint saves.



- **no_save_optim**: bool

    Default = False

    Do not save current optimizer.



- **no_save_rng**: bool

    Default = False

    Do not save current rng state.



- **no_load_optim**: bool

    Default = False

    Do not load optimizer when loading checkpoint.



- **no_load_rng**: bool

    Default = False

    Do not load rng state when loading checkpoint.



- **finetune**: bool

    Default = False

    Load model for finetuning. Do not load optimizer or rng state from checkpoint and set iteration to 0. Assumed when loading a release checkpoint.



- **batch_size**: int

    Default = None

    training microbatch size per gpu



- **train_iters**: int

    Default = None

    Number of iterations to run for training.



- **eval_iters**: int

    Default = 100

    Number of iterations to run for evaluation validation/test for.



- **keep_last_n_checkpoints**: int

    Default = None

    Number of last checkpoints to keep



- **eval_interval**: int

    Default = 1000

    Interval between running evaluation on validation set.



- **split**: str

    Default = 969, 30, 1

    Comma_separated list of proportions for training, validation, and test split. For example the split 90,5,5 will use 90% of data for training, 5% for validation and 5% for test.



- **vocab_file**: str

    Default = None

    Path to the vocab file.



- **merge_file**: str

    Default = None

    Path to the BPE merge file.



- **num_workers**: int

    Default = 2

    Dataloader number of workers.



- **exit_interval**: int

    Default = None

    Exit the program after the iteration is divisible by this value.



- **attention_dropout**: float

    Default = 0.1

    Post attention dropout probability.



- **hidden_dropout**: float

    Default = 0.1

    Dropout probability for hidden state transformer.



- **weight_decay**: float

    Default = 0.01

    Weight decay coefficient for L2 regularization.



- **checkpoint_activations**: bool

    Default = False

    Checkpoint activation to allow for training with larger models, sequences, and batch sizes.



- **checkpoint_num_layers**: int

    Default = 1

    Chunk size (number of layers) for checkpointing.



- **deepspeed_activation_checkpointing**: bool

    Default = True

    DEPRECATED - TODO: remove
    Uses activation checkpointing from deepspeed



- **contiguous_checkpointing**: bool

    Default = False

    Contiguous memory checkpointing for activations.



- **checkpoint_in_cpu**: bool

    Default = False

    Move the activation checkpoints to CPU.



- **synchronize_each_layer**: bool

    Default = False

    does a synchronize at the beginning and end of each checkpointed layer.



- **profile_backward**: bool

    Default = False

    Enables backward pass profiling for checkpointed layers.



- **partition_activations**: bool

    Default = False

    Partition Activations across GPUs before checkpointing.



- **gas**: int

    Default = None

    gradient_accumulation_steps



- **clip_grad**: float

    Default = None

    Gradient clipping based on global L2 norm.



- **hysteresis**: int

    Default = 2

    hysteresis for dynamic loss scaling



- **dynamic_loss_scale**: bool

    Default = None

    flag indicating whether dynamic loss scale is used



- **loss_scale**: float

    Default = None

    Static loss scaling, positive power of 2
    values can improve fp16 convergence. If None, dynamic loss scaling is used.



- **loss_scale_window**: float

    Default = 1000.0

    Window over which to raise/lower dynamic scale.



- **min_scale**: float

    Default = 1.0

    Minimum loss scale for dynamic loss scale.



- **char_level_ppl**: bool

    Default = False

    Whether to calculate character level perplexity as well as token level perplexity. (may incur a time cost)



## NeoXArgsDeepspeedConfig

Args for deepspeed config
    Every argument included here will be included in deepspeed config json
    #TODO this list is not complete as compared to https://www.deepspeed.ai/docs/config-json/



- **deepspeed**: bool

    Default = True

    boolean flag to enable DeepSpeed (Always True)



- **train_batch_size**: int

    Default = None

    The effective training batch size. This is the amount of data samples that leads to one step of model update. train_batch_size is aggregated by the batch size that a single GPU processes in one forward/backward pass (a.k.a., train_step_batch_size), the gradient accumulation steps (a.k.a., gradient_accumulation_steps), and the number of GPUs.



- **train_micro_batch_size_per_gpu**: int

    Default = None

    Batch size to be processed by one GPU in one step (without gradient accumulation). When specified, gradient_accumulation_steps is automatically calculated using train_batch_size and number of GPUs. Should not be concurrently specified with gradient_accumulation_steps in the configuration JSON.



- **gradient_accumulation_steps**: int

    Default = 1

    Number of training steps to accumulate gradients before averaging and applying them. This feature is sometimes useful to improve scalability since it results in less frequent communication of gradients between steps. Another impact of this feature is the ability to train with larger batch sizes per GPU. When specified, train_step_batch_size is automatically calculated using train_batch_size and number of GPUs. Should not be concurrently specified with train_step_batch_size in the configuration JSON.



- **optimizer**: dict

    Default = None

    dict containing the keys type and params

    type: The optimizer name. DeepSpeed natively supports Adam, AdamW, OneBitAdam, Lamb, and OneBitLamb optimizers (See here for details) and will import other optimizers from torch.

    params: Dictionary of parameters to instantiate optimizer. The parameter names must match the optimizer constructor signature (e.g., for Adam).



- **scheduler**: dict

    Default = None

    dict containing the keys type and params

    type: The scheduler name. See here (https://deepspeed.readthedocs.io/en/latest/schedulers.html) for list of support schedulers.

    params: Dictionary of parameters to instantiate scheduler. The parameter names should match scheduler constructor signature.



- **fp32_allreduce**: bool

    Default = False

    During gradient averaging perform allreduce with 32 bit values



- **prescale_gradients**: bool

    Default = False

    Scale gradients before doing allreduce



- **gradient_predivide_factor**: float

    Default = 1.0

    Before gradient averaging predivide gradients by a specified factor, can sometimes help with fp16 stability when scaling to large numbers of GPUs



- **sparse_gradients**: bool

    Default = False

    Enable sparse compression of torch.nn.Embedding gradients.



- **fp16**: dict

    Default = None

    Configuration for using mixed precision/FP16 training that leverages NVIDIA’s Apex package.



- **amp**: dict

    Default = None

    Dictionary as described in Deepspeed documentation: https://www.deepspeed.ai/docs/config-json/#automatic-mixed-precision-amp-training-options



- **gradient_clipping**: float

    Default = 0.0

    Enable gradient clipping with provided value



- **zero_optimization**: dict

    Default = None

    



- **steps_per_print**: int

    Default = 10

    Print train loss every N steps.



- **wall_clock_breakdown**: bool

    Default = False

    Enable timing of the latency of forward/backward/update training phases.



- **dump_state**: bool

    Default = False

    Print out state information of DeepSpeed object after initialization.



- **flops_profiler**: dict

    Default = None

    Dictionary as described in Deepspeed documentation: https://www.deepspeed.ai/docs/config-json/#flops-profiler



- **zero_allow_untested_optimizer**: bool

    Default = False

    Whether Deepspeed Zero Optimizer will allow an optimizer that hasn't been tested by the deepspeed team



## NeoXArgsDeepspeedRunner

Args for deepspeed runner (deepspeed.launcher.runner).
    Every argument included here will be passed as command line argument to deepspeed.launcher.runner



- **hostfile**: str

    Default = None

    list of hostnames / ssh aliases and the number of GPUs per host

    example file contents:
    worker-1 slots=4
    worker-2 slots=4
    127.0.0 slots=4
    127.0.1 slots=4



- **include**: str

    Default = None

    Specify hardware resources to use during execution. String format is `NODE_SPEC[@NODE_SPEC ...]` where `NODE_SPEC=NAME[:SLOT[,SLOT ...]]`. If `:SLOT` is omitted, include all slots on that host. Example: `"worker-0@worker-1:0,2"` will use all slots. on `worker-0` and slots `[0, 2]` on `worker-1`.



- **exclude**: str

    Default = None

    Specify hardware resources to NOT use during execution. Same format as include



- **num_nodes**: int

    Default = -1

    Total number of worker nodes to run on, this will use the top N hosts from the given hostfile. -1 will use all.



- **num_gpus**: int

    Default = None

    Max number of GPUs to use on each node, will use [0:N) GPU ids on each node. None / not specifying a value will use all.



- **master_port**: int

    Default = 29500

    Port used by PyTorch distributed for communication during training.



- **master_addr**: str

    Default = None

    IP address of node 0, will be inferred via 'hostname -I' if not specified.



- **launcher**: str

    Default = pdsh

    Launcher backend for multi-node training. Options currently include PDSH, OpenMPI, MVAPICH.



- **detect_nvlink_pairs**: bool

    Default = False

    If true, autodetects nvlink pairs and remaps cuda visible devices to place them next to each other. This is an Eleuther addition to deepspeed, and should speed up model parallel training on setups with nvlink pairs when mp=2.
<|MERGE_RESOLUTION|>--- conflicted
+++ resolved
@@ -111,15 +111,9 @@
 
 - **git_hash**: str
 
-<<<<<<< HEAD
     Default = ad66a02
-=======
-    Default = ec9aed2
->>>>>>> e448b55a
 
     current git hash of repository
-
-
 
 - **log_dir**: str
 
